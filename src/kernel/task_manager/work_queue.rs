//!
//! Work Queue
//!
//! This module manages delay-interrupt process.
//! The structure may be changed.
//! Work Queue will be in per-cpu structure, therefore this uses disabling interrupt as a lock.

use super::{TaskManager, TaskStatus, ThreadEntry};

use crate::arch::target_arch::interrupt::InterruptManager;

use crate::kernel::collections::ptr_linked_list::{PtrLinkedList, PtrLinkedListNode};
use crate::kernel::manager_cluster::get_cpu_manager_cluster;
use crate::kernel::memory_manager::slab_allocator::LocalSlabAllocator;
use crate::kernel::sync::spin_lock::IrqSaveSpinLockFlag;

pub struct WorkQueue {
    global_lock: IrqSaveSpinLockFlag,
    work_queue: PtrLinkedList<WorkList>,
    work_pool: LocalSlabAllocator<WorkList>,
    daemon_thread: *mut ThreadEntry,
}

pub struct WorkList {
    list: PtrLinkedListNode<Self>,
    worker_function: fn(usize),
    data: usize,
}

impl WorkList {
    pub const fn new(worker_function: fn(usize), data: usize) -> Self {
        Self {
            worker_function,
            data,
            list: PtrLinkedListNode::new(),
        }
    }
}

impl WorkQueue {
    const DEFAULT_PRIORITY: u8 = 10;

    pub fn init_work_queue(&mut self, task_manager: &mut TaskManager) {
        self.work_queue = PtrLinkedList::new();
        self.work_pool = LocalSlabAllocator::new(0);

        self.work_pool
            .init()
            .expect("Failed to init memory pool for WorkList");

        let thread = task_manager
<<<<<<< HEAD
            .create_kernel_thread_for_init(
                Self::work_queue_thread,
                None,
                Self::DEFAULT_PRIORITY,
                TaskManager::FLAG_LOCAL_THREAD,
            )
            .expect("Cannot add the soft interrupt daemon.");
=======
            .create_kernel_thread_with_argument(
                Self::work_queue_global_thread,
                None,
                Self::DEFAULT_PRIORITY,
                self as *mut _ as usize,
            )
            .expect("Failed to add the soft interrupt daemon");
        self.daemon_thread = thread as *mut _;
    }

    pub fn init_cpu_work_queue(&mut self, task_manager: &mut TaskManager) {
        self.work_queue = PtrLinkedList::new();
        self.work_pool = LocalSlabAllocator::new(0);

        self.work_pool
            .init()
            .expect("Failed to init memory pool for WorkList");

        let thread = task_manager
            .create_kernel_thread_for_init(
                Self::work_queue_local_thread,
                None,
                Self::DEFAULT_PRIORITY,
            )
            .expect("Failed to add the soft interrupt daemon");
>>>>>>> 0ffcbef0
        self.daemon_thread = thread as *mut _;
    }

    pub fn add_work(&mut self, w: WorkList) -> Result<(), ()> {
        /* This will be called in the interrupt */
        let irq = InterruptManager::save_and_disable_local_irq();

        let work = match self.work_pool.alloc() {
            Ok(work) => {
                *work = w;
                work.list = PtrLinkedListNode::new();
                work
            }
            Err(e) => {
                pr_err!("Failed to allocate a WorkList: {:?}", e);
                return Err(());
            }
        };

        self.work_queue.insert_tail(&mut work.list);
        let worker_thread = unsafe { &mut *self.daemon_thread };
        let _worker_thread_lock = worker_thread.lock.lock();
        if worker_thread.get_task_status() != TaskStatus::Running {
            let run_queue = &mut get_cpu_manager_cluster().run_queue;
            if let Err(e) = run_queue.add_thread(worker_thread) {
                pr_err!("Failed to add worker_thread into RunQueue: {:?}", e);
            }
        }
        drop(_worker_thread_lock);
        InterruptManager::restore_local_irq(irq);
        return Ok(());
    }

    fn work_queue_local_thread() -> ! {
        let manager = &mut get_cpu_manager_cluster().work_queue;
        loop {
            let irq = InterruptManager::save_and_disable_local_irq();
            if manager.work_queue.is_empty() {
                assert!(!unsafe { &mut *manager.daemon_thread }.lock.is_locked());
                if let Err(e) = get_cpu_manager_cluster()
                    .run_queue
                    .sleep_current_thread(Some(irq), TaskStatus::Interruptible)
                {
                    pr_err!("Failed to sleep work queue thread: {:?}", e);
                }
                /* Woke up */
                continue;
            }
            let work = unsafe {
                manager
                    .work_queue
                    .take_first_entry(offset_of!(WorkList, list))
                    .unwrap()
            };
            let work_function = work.worker_function;
            let work_data = work.data;
            manager.work_pool.free(work);
            InterruptManager::restore_local_irq(irq);
            /* Execute the work function */
            work_function(work_data);
        }
    }

    fn work_queue_global_thread(manager_address: usize) -> ! {
        let manager = unsafe { &mut *(manager_address as *mut Self) };
        loop {
            let _lock = manager.global_lock.lock();
            if manager.work_queue.is_empty() {
                assert!(!unsafe { &mut *manager.daemon_thread }.lock.is_locked());
                drop(_lock);
                if let Err(e) = get_cpu_manager_cluster()
                    .run_queue
                    .sleep_current_thread(None, TaskStatus::Interruptible)
                {
                    pr_err!("Failed to sleep work queue thread: {:?}", e);
                }
                /* Woke up */
                continue;
            }
            let work = unsafe {
                manager
                    .work_queue
                    .take_first_entry(offset_of!(WorkList, list))
                    .unwrap()
            };
            let work_function = work.worker_function;
            let work_data = work.data;
            manager.work_pool.free(work);
            drop(_lock);
            /* Execute the work function */
            work_function(work_data);
        }
    }
}<|MERGE_RESOLUTION|>--- conflicted
+++ resolved
@@ -49,15 +49,6 @@
             .expect("Failed to init memory pool for WorkList");
 
         let thread = task_manager
-<<<<<<< HEAD
-            .create_kernel_thread_for_init(
-                Self::work_queue_thread,
-                None,
-                Self::DEFAULT_PRIORITY,
-                TaskManager::FLAG_LOCAL_THREAD,
-            )
-            .expect("Cannot add the soft interrupt daemon.");
-=======
             .create_kernel_thread_with_argument(
                 Self::work_queue_global_thread,
                 None,
@@ -81,9 +72,9 @@
                 Self::work_queue_local_thread,
                 None,
                 Self::DEFAULT_PRIORITY,
+                TaskManager::FLAG_LOCAL_THREAD,
             )
             .expect("Failed to add the soft interrupt daemon");
->>>>>>> 0ffcbef0
         self.daemon_thread = thread as *mut _;
     }
 
